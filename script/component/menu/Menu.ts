--- conflicted
+++ resolved
@@ -353,20 +353,11 @@
 				this.parentMenu.openedMenu = this;
 			}
 
-<<<<<<< HEAD
-			//hide menu when clicked elsewhere
-			window.addEventListener("mousedown", (ev) => {
-				this.close();
-			}, {once: true});
-=======
-			Menu.openedMenu = this;
-
 			if(this.autoClose) {
 				//hide menu when clicked elsewhere
 				window.addEventListener("mousedown", (ev) => {
 					this.close();
 				}, {once: true});
->>>>>>> 647b775b
 
 				// stop clicks on menu from hiding menu, otherwise it hides before button handlers fire.
 				this.el.addEventListener("mousedown", (ev) => {
