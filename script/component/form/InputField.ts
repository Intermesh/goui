--- conflicted
+++ resolved
@@ -70,15 +70,11 @@
 		this._input!.value = v !== undefined && v !== null ? v.toString() : "";
 	}
 
-<<<<<<< HEAD
 	set value(v: string|number|boolean|undefined|null) {
 		super.value = v;
 	}
 
 	get value() {
-=======
-	protected internalGetValue(): string | number | boolean | any[] | Record<string, any> | undefined {
->>>>>>> c4fcd50a
 		return this._input!.value;
 	}
 
