--- conflicted
+++ resolved
@@ -37,102 +37,8 @@
 	 * @link https://developer.mozilla.org/en-US/docs/Web/HTML/Element/input/text
 	 * @param type
 	 */
-<<<<<<< HEAD
-	public pattern: HTMLInputElement["pattern"] | undefined;
-
-	get input() {
-		return this._input;
-	}
-
-	set title(title: string) {
-		super.title = title;
-
-		if (this._input) {
-			this._input.title = this.title;
-		}
-	}
-
-	public setType(t: TextFieldType) {
-		this.type = t;
-		if(this._input) {
-			// Not sure why, but TS / GOUI is setting the _input.type readonly...
-			// @ts-ignore
-			this._input.type = t;
-		}
-	}
-
-	focus(o?: FocusOptions) {
-		if (!this._input) {
-			super.focus(o);
-		}
-		this._input?.focus(o);
-	}
-
-	protected createControl(): undefined | HTMLElement {
-
-		//grab value before creating this.input otherwise it will return the input value
-		const v = this.value,
-			name = this.name;
-
-		this._input = document.createElement("input");
-		this._input.classList.add("text");
-		this._input.type = this.type;
-
-		if (this.pattern) {
-			this._input.pattern = this.pattern;
-		}
-
-		if (this.autocomplete) {
-			this._input.autocomplete = this.autocomplete;
-		}
-
-		if (this.placeholder) {
-			this._input.placeholder = this.placeholder;
-
-			if(this.placeholder !== " ") {
-				this.el.classList.add("no-floating-label");
-			}
-		}
-		this._input.required = this.required;
-		if (name) {
-			this._input.name = name;
-		}
-
-		this._input.readOnly = this.readOnly;
-
-		if (this.invalidMsg) {
-			this.applyInvalidMsg();
-		}
-
-		return this._input;
-	}
-
-	setInvalid(msg: string) {
-
-		super.setInvalid(msg);
-
-		if (this.rendered) {
-			this.applyInvalidMsg();
-		}
-	}
-
-	clearInvalid() {
-		super.clearInvalid();
-		this.applyInvalidMsg();
-	}
-
-	protected internalSetValue(v?: string) {
-		if (this._input) {
-			this._input.value = v ?? "";
-		}
-	}
-
-	set value(v: any) {
-		super.value = v;
-=======
 	public set type(type:TextFieldType) {
 		super.type = type;
->>>>>>> 7baafa6d
 	}
 
 	get type(): TextFieldType {
