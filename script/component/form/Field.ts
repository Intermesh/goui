--- conflicted
+++ resolved
@@ -509,14 +509,8 @@
 	 * Set the field value
 	 */
 	public set value(v: FieldValue) {
-<<<<<<< HEAD
 		// Store old value through getter because it might do some extra processing. Like DateField does.
 		const old = this.value;
-=======
-
-		const old = this._value;
-
->>>>>>> c4fcd50a
 		this._value = v;
 
 		const e = {value: v, oldValue: old};
