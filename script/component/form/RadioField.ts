/**
 * @license https://github.com/Intermesh/goui/blob/main/LICENSE MIT License
 * @copyright Copyright 2023 Intermesh BV
 * @author Michael de Hart <mdhart@intermesh.nl>
 */

import {E} from "../../util/Element.js";
import {Component, createComponent} from "../Component.js";
import {Field, FieldConfig, FieldEventMap} from "./Field.js";
import {Config} from "../Observable";
import {MaterialIcon} from "../MaterialIcon";


interface RadioOption {
	value?: string
	text: string,
	icon?: MaterialIcon
}

<<<<<<< HEAD
type RadioType = 'box' | 'button' | 'list';
=======
export type RadioType = 'box' | 'button' | 'list';
>>>>>>> cc351bbd

/**
 * Radio field
 *
 * @example
 * ```
 * radio({
 * 		type: "button",
 * 		value: "option1",
 * 	  name: "radio",
 * 		options: [
 * 			{text: "Option 1", value: "option1"},
 * 			{text: "Option 2", value: "option2"},
 * 			{text: "Option 3", value: "option3"}
 * 		]}
 * 	)
 * ```
 */
export class RadioField extends Field {

	private inputs: { [key: string]: HTMLInputElement } = {};
	private _options?: RadioOption[];

	readonly type: RadioType;
	protected baseCls = 'goui-form-field radiogroup';


	private domName: string;

	constructor(type: RadioType = 'box') {
		super('div');
		this.type = type;
		this.el.cls(type, true);

		this.domName = "radio-" + Component.uniqueID();
	}
	// we handle it with the native change event here
	protected fireChangeOnBlur = false;

	protected createLabel(): HTMLDivElement | void {
		return;
	}

	protected createControl(): undefined | HTMLElement {

		if(!this.name && !this.itemId) {
			this.itemId = "radio-" + Component.uniqueID();
		}

		this._labelEl = E("h3").cls("legend");
		this._labelEl.innerText = this.label;
		this.el.insertBefore(this._labelEl, this.wrap!);

		const radio = E('div').cls('radio');

		if (this.invalidMsg) {
			this.applyInvalidMsg();
		}

		return radio;
	}

	public set options(options:RadioOption[]) {

		if(this._options) {
			this.control!.empty();
			this.inputs = {};
		}

		options.forEach((o) => {
			const btn = E('input')
				.on("focus", () => {
					this.valueOnFocus = this.value;
				})
				.on("change", () => {
					this.fireChange();
				});
			btn.type = "radio";
			btn.name = this.domName;
			btn.readOnly = this.readOnly;
			if (o.value) {
				btn.value = o.value;
				if (this._value == o.value) {
					btn.checked = true;
				}
				this.inputs[o.value] = btn;
			}

			const lbl = E('span').cls('box-label')

			if(o.icon) {
				lbl.append(E("i", o.icon).cls("icon"))
			}

			lbl.append(o.text);

			this.control!.append(E('label',
				btn,
				lbl
			).cls('control'));
		});
	}

	public get options() {
		return this._options ?? [];
	}

	set value(v: string | undefined) {
		super.value = v;
		if (v && v in this.inputs)
			this.inputs[v].checked = true;
	}

	get value() {
		if(this.rendered) {
			for (let v in this.inputs) {
				if (this.inputs[v].checked) {
					return v;
				}
			}
		}
		return super.value as string | undefined;
	}

}

/**
 * Shorthand function to create {@see RadioField}
 *
 * @param config
 */
export const radio = (config?: FieldConfig<RadioField, FieldEventMap<RadioField>>) => createComponent(new RadioField(config?.type || 'box'), config);<|MERGE_RESOLUTION|>--- conflicted
+++ resolved
@@ -17,11 +17,7 @@
 	icon?: MaterialIcon
 }
 
-<<<<<<< HEAD
-type RadioType = 'box' | 'button' | 'list';
-=======
 export type RadioType = 'box' | 'button' | 'list';
->>>>>>> cc351bbd
 
 /**
  * Radio field
