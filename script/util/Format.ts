--- conflicted
+++ resolved
@@ -175,17 +175,10 @@
 		return parseInt(parts[0]) * 60 + parseInt(parts[1]);
 	}
 
-<<<<<<< HEAD
-	static fileSize(bytes:number): string {
-		if(!bytes)
-			return '';
-		var i = Math.floor( Math.log(bytes) / Math.log(1024) );
-=======
 	public static fileSize(bytes:number): string {
 		if(!bytes)
 			return '';
 		const i = Math.floor( Math.log(bytes) / Math.log(1024) );
->>>>>>> b6606a2c
 		return (bytes / Math.pow(1024, i) ).toFixed(2) + ' ' + ['B', 'kB', 'MB', 'GB', 'TB'][i];
 	}
 
