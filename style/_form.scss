@use 'sass:math';
$formFieldBorderRadius: dp(10);

.checkbox-group {
	//reset fieldset defaults
	border: 0;
	margin-inline-start: 0;
	margin-inline-end: 0;
	padding-block-start: 0;
	padding-inline-start: 0;
	padding-inline-end: 0;
	padding-block-end: 0;

	h3.legend {
		color: $colorTextSecondary;
		font: $fontBase;
		margin: dp(24) 0 dp(8) 0;

		&:empty {
			display: none;
		}
	}

	@extend %boxgroup;

}

.goui.group {
	display:flex;
	align-items: start;

	.goui-form-field, .goui-display-field {
		margin: 0;
		width: auto;
		//border-radius: dp(12); //match button
		//flex: 1;
		//border: 1px solid $colorBorder;

		.control {
			//padding: 0;
			flex-wrap: nowrap;

			span.box-label {
				//put here and not below for extra strong rules
				padding: dp(9) dp(18);
				font-weight:normal;
				margin:0 ;
			}
		}
	}

	>.goui-display-field {
		.wrap {
			@extend %control-pit;
		}
	}

	&>:focus-within {
		.wrap {
			border-right-width: $borderWidth !important;
		}
	}

	&>:focus-within + * {
		.wrap {
			border-left: 0;
		}
	}


	&>:not(:first-child) {
		span.box-label {
			border-top-left-radius: 0;
			border-bottom-left-radius: 0;
			border-left: 0;
		}

		.wrap {
			border-top-left-radius: 0 !important;
			border-bottom-left-radius: 0 !important;
		}
	}
	&>:not(:last-child) {
		span.box-label {
			border-top-right-radius: 0;
			border-bottom-right-radius: 0;
		}

		.wrap {
			border-right-width: 0;
			border-top-right-radius: 0;
			border-bottom-right-radius: 0;
		}
	}
}


%control-pit {
	overflow:hidden;
	transition: border-color 100ms linear;
	border-radius: $formFieldBorderRadius;
	background-color: $colorBackgroundInput;
	border: $borderWidth solid $colorOutline;
	&:empty {
		border: 0;
	}
}
// base for checkbox and radio's
%boxgroup {
	input {
		-webkit-appearance: none;
		-moz-appearance: none;
		appearance: none;
		cursor: pointer;
	}

	&.box input {
		margin: 0;
		color: $colorMain;
		min-width: $baseLineHeight;
		min-height: $baseLineHeight;
		width: $baseLineHeight;
		height:$baseLineHeight;
		background-color: $colorBackgroundInput;
		border: $borderWidth solid $colorOutline;
		border-radius: math.div($borderRadius, 2);
		&:before { // tick
			content: '';
			transform: scale(0);
			display:inline-block;
			margin: 0-$borderWidth;
			width: $baseLineHeight;
			height: $baseLineHeight;
			transition: 90ms transform ease-in-out;
			background-color: currentColor;
		}
		&:checked:before { // tick-on
			transform: scale(1);
		}
		&:focus {
			border-color: $colorMain;
			//box-shadow: 0 0 0 1px $colorMain;
		}
		&[style]:checked:before {
			color:inherit;
			text-shadow: 0 0 1px black;
		}
	}

<<<<<<< HEAD
	.group {
		.goui-form-field {
			margin: 0;
			width: auto;
			border-radius: dp(12); //match button

			border: 1px solid $colorOutline;

			.control {
				padding: 0;
				flex-wrap: nowrap;

				span.box-label {
					//put here and not below for extra strong rules
					padding: dp(9) dp(18);
					font-weight:normal;
					margin:0 ;
				}
			}
		}

		&>:not(:first-child) {
			span.box-label {
				border-top-left-radius: 0;
				border-bottom-left-radius: 0;
				border-left: 0;
			}
			}
		&>:not(:last-child) {
			span.box-label {
				border-top-right-radius: 0;
				border-bottom-right-radius: 0;
			}
		}

	}

=======
>>>>>>> b6606a2c


	&.button{
		.control {
			flex-wrap: nowrap;

			label.control {
				//put here and not below for extra strong rules
				padding: dp(8) dp(12);

				font-weight:normal;
				margin:0;

			}
		}

		input:checked + span.box-label.outlined, input:checked + span.box-label {
			background-color: $colorFocus;
			color: inherit;
		}

		label.control {
			@extend .goui-button;
		}
		input {
			margin: 0;
		}

	}

	.wrap {
		background-color: transparent;
		border: none;
		border-radius: 0;
	}

	.label {
		display: none;
	}

	.control {
		display: flex;
		padding: dp(12) 0;
		align-items: center;
		flex-wrap: wrap;

		.box-label {
			flex: 1;
			display: block;
			overflow: hidden;
			text-overflow: ellipsis;
			white-space: nowrap;

			//padding: 0 dp(12);
			margin: auto 0;
			user-select: none;
			-webkit-user-select: none;
			-moz-user-select: none;
		}

	}
}


%input {
	//background-color:transparent; // Transparent Makes date field in safari unusable
	background-color: $colorBackgroundInput;
	font: $fontBase;
	//min-width: dp(100); //for select element
	margin: 0;
	border: 0;
	padding: dp(11) dp(16);
	width: 100%;
	color: $colorText;
	display: block;// for text area which has inline-block by default and gets some extra margin

	&::placeholder {
		transition: all 200ms linear;
		color: $colorTextPlaceholder;
	}
}

.goui-pit {
	@extend %control-pit;

	// draws line between items inside a pit in event dialog for example
	> div + div {
		border-top: $borderWidth solid $colorOutline;
	}
	&:not(:empty){
		padding-bottom:dp(12);
		margin-bottom:dp(-12);
	}
}



.goui-form-field, .goui-display-field {
	display: flex;
	flex-direction: column;
	width: 100%;
	margin: 0;
	position: relative;
}

.goui-display-field {

	&.right {
		.control {
			text-align: right;
		}
	}

	&.with-icon {
		.wrap {
			div.label {
				left: dp(52);
			}
			.control {
				padding-left: dp(10);
			}
		}
	}

	.wrap {
		flex: 1;
		align-items: center;
		> i {
			width: dp(24);
			height: dp(24);
			margin: dp(11) dp(0) dp(11) dp(16);
		}
		overflow:hidden;
		display: flex;
		flex-flow: row nowrap;
		border: $borderWidth solid transparent;


		div.label {
			font-size: sp(13);
			line-height: sp(13);
			display:block;
			//display: flex;
			//align-items: center;
			overflow: hidden;
			text-overflow: ellipsis;
			white-space: nowrap;
			color: $colorTextSecondary;
			vertical-align: top;
			position:absolute;
			left: dp(18);
			top: dp(-6.5);
		}

		.control {
			font: $fontBase;
			min-width: dp(22); //for select element
			margin: 0;
			border: 0;
			padding: dp(11) dp(16);
			height: dp(46);
			//width: 100%;
			//outline: none;
			color: $colorText;
			display: block;// for text area which has inline-block by default and gets some extra margin
			overflow: hidden;
			text-overflow: ellipsis;
			white-space: nowrap;

			i.icon {
				align-self: center;
			}
		}
	}
}

.goui-form-field {

	&.readonly {
		.wrap {
			background-color: $colorBackgroundReadOnly;
			div.label {
				background-color: $colorBackgroundReadOnly;
			}
			input {
				background-color: $colorBackgroundReadOnly;
			}
		}
	}
	.wrap {
		flex: 1;
		@extend %control-pit;
		display: flex;
		flex-flow: row nowrap;
		>.control {
			//width: 100%;
			flex: 1;
			appearance: none;
			-webkit-appearance: none; /*Removes default chrome and safari style*/
			-moz-appearance: none; /* Removes Default Firefox style*/
		}

		> i {
			width: dp(24);
			height: dp(24);
			margin: dp(11) dp(0) dp(11) dp(16);
		}

		menu.goui-toolbar {

			padding: 0 !important;
			border-radius: 0 $formFieldBorderRadius $formFieldBorderRadius 0;

			border-left: $borderWidth solid $colorOutline;// !important; //importants for Window rule for border top
			border-top: 0 !important;
			border-right: 0 !important;
			border-bottom: 0 !important;

			min-height: auto;

			gap: dp(4);

			> * {
				//margin: 0 dp(4) 0 0;
				padding: dp(6);
			}

			.goui-button {
				color: $colorTextSecondary;
				border-radius: 0;
				i.icon {
					font-size: dp(20);
				}

				&.with-icon:not(.with-text) {
					padding: dp(6);
					height: 100%;
				}
				//&:hover {
				//	background-color: transparent;
				//}
			}
		}
	}

	&.with-icon {
		div.label {
			left: dp(48);
		}
		input {
			padding-left: dp(10);
		}
	}

	&:focus-within {
		>.wrap {
			border-color: $colorMain;

			> i {
				color: $colorMain;
			}

			>.label {
				color: $colorMain;
			}
		}
	}


	&.frame-hint {
		.wrap {
			border-bottom: 0;
			border-bottom-left-radius: 0;
			border-bottom-right-radius: 0;
		}

		//margin-bottom: dp(30); //matches hint size

		&:focus-within:not(.invalid) {
			.hint {
				border-color: $colorMain;
			}
		}

		.hint {
			transition: border-color 100ms linear;
			background-color: $colorBackgroundInput;
			border: $borderWidth solid $colorOutline;
			border-radius: 0 0 $formFieldBorderRadius $formFieldBorderRadius;
			padding: dp(3) dp(18);
		}

		&.invalid {
			.hint {
				background-color: $colorErrorBg;
				border-color: $colorError;
			}
		}
	}




	div.label {
		display: flex;
		align-items: center;
		overflow: visible;
		text-overflow: ellipsis;
		white-space: nowrap;
		color: $colorTextSecondary;
		vertical-align: top;
		pointer-events: none;
		position:absolute;
		left: dp(16);
		padding: 0 dp(4);
		top: math.div($baseLineHeight, 2) + dp(11);
		height: $borderWidth;
		background-color: $colorBackgroundInput;
		transition: top .15s cubic-bezier(.4,0,.2,1), left .15s cubic-bezier(.4,0,.2,1), font-size .15s cubic-bezier(.4,0,.2,1);

		//below performs better but looks ugly on windows :(
		will-change: top, left, font-size;

		&:empty {
			display: none;
		}
	}

	&.no-floating-label, &.has-value, &:focus-within {
		div.label {
			top: 0;
			left: dp(16);
			font-size: sp(13);
		}
	}

	&.number {
		input {
			text-align: right;
		}
	}

	&.text, &.number, &.date, &.time, &.textarea, &.select, &.duration, &.recurrence {
		input, textarea, .wrap > select {
			@extend %input;

			&:focus {
				color: $colorMain;
			}
		}

		input, .wrap > select {
			height: dp(46); //padding 11 * 2 + line height 24. Needed to be set for Safari with input.time and date.
		}
	}
	textarea {
		line-height: $baseLineHeight;
	}

	&.duration {
		.control {
			line-height: dp(46);
		}
		input.hour {
			width: auto;
			flex: 1;
			text-align: right;
		}

		input.text {
			height: $baseLineHeight;
			cursor: default;
			min-width: auto;
			width: sp(22);
			box-sizing: content-box;
			padding-right: dp(2);
			padding-left: dp(2);
		}
		input.text:first-child {
			padding-left: dp(16);
		}

		input.text:last-child {
			padding-right: dp(16);
		}

		input.month:placeholder-shown {
			width: sp(30);
		}

		input.text.year {
			width: dp(44);
		}
	}




	&.invalid {
		.wrap {
			border-color: $colorErrorBorder;
			background-color: $colorErrorBg;
			i {
				color: $colorError;
			}

			input {
				color: $colorError;
				background-color: $colorErrorBg;
			}

			> .label {
				background-color: $colorErrorBg;
				color: $colorError;
			}

			menu.goui-toolbar {
				border-color: $colorErrorBorder;
			};
		}

		.hint {
			color: $colorError;
		}
	}

	.error {
		font-size: dp(14);
		color: $colorError;
		line-height: dp(20); //match icon
		padding: 2px dp(12);
		height: dp(20);
		width: 100%;
	}

	.hint {
		font-size: dp(14);
		color: $colorTextSecondary;
		line-height: dp(20); //match icon
		padding: dp(4) dp(18) dp(4);

		&:empty {
			padding: 0;
		}
	}

	input.number {
		padding-right: 0;
		min-width: dp(54);
	}

	input.text {
		text-overflow: ellipsis;
		overflow: hidden;
		white-space: nowrap;
	}

	/**  end text and textarea **/

	&.radiogroup {
		@extend .checkbox-group;

		width: auto;
		.radio.control {
			padding: 0;
		}

		&.box {
			.radio > label {
				padding-right: dp(8);
			}

			input {
				&[type="radio"] {
					border-radius: dp(12);
					&:checked:before {
						content: '';
						border-radius: 50%;
						transform: scale(.4);
					}
				}
			}
		}

		&.button { // check buttons should be in segment .group

			.control {
				&>:not(:first-child) {
					.box-label {
						border-top-left-radius: 0;
						border-bottom-left-radius: 0;
						border-left: 0;
					}
				}
				&>:not(:last-child) {
					.box-label {
						border-top-right-radius: 0;
						border-bottom-right-radius: 0;
					}
				}
			}


			.radio {

				background-color: $colorBackgroundInput;
				border: 1px solid $colorOutline;
				border-radius: dp(12);

				&:focus-visible {
					border-color: $colorMain;
				}

				> label {
					padding: 0;
					overflow: hidden;

					+ label {
						border-left: 1px solid $colorOutline;
					}
				}
			}
		}


		&.list {
			.radio.control {
				flex-direction: column;
				.control {
					width: 100%;
					align-items: start;

					padding: 0;
					span.box-label {
						padding: dp(8) dp(16);

						i.icon {
							vertical-align: middle;
							margin-right: dp(8);
						}
					}

					input {
						display: none;
					}

					input:checked + span.box-label {
						background-color: $colorSelectedRowInactive;
					}
				}
			}
		}



		&.list {
			.radio.control {
				flex-direction: column;
				.control {
					width: 100%;
					align-items: start;

					padding: 0;
					span.box-label {
						padding: dp(8) dp(16);

						i.icon {
							vertical-align: middle;
							margin-right: dp(8);
						}
					}

					input {
						display: none;
					}

					input:checked + span.box-label {
						background-color: $colorSelectedRowInactive;
					}
				}
			}
		}


	}

	/** start checkbox **/
	&.check {

		&.invalid {
			.wrap {
				background-color: transparent;
			}

			input, &.switch input, &.button input + span.outlined   {
				background-color: $colorErrorBg;
				border-color: $colorError;
				color: $colorError;
			}

			&.switch input {
				&::after {
					background-color: $colorError;
				}
			}

			.box-label {
				color: $colorError;
			}

		}

		@extend %boxgroup;

		&.box input {
			&[type="checkbox"] {
				&:before {
					clip-path: polygon(39.375% 74.375%, 16% 51%, 20.48% 46.52%, 39.33% 65.37%, 79.33% 25.37%, 83.81% 29.85%)
				}
			}
		}

		.button {
			input + span {
				@extend .goui-button;
			}
		}

		&.switch input { // track
			background-color: $colorBackgroundInput;
			width: dp(50);
			height: dp(28);
			overflow:hidden;
			border: $borderWidth solid $colorText;
			position:relative;
			border-radius:999px;
			&::before {
				content: '' !important;
			}
			&::after { // thumb
				position:absolute;
				top: 0 - $borderWidth;
				left: 0 - $borderWidth;
				color:white;
				font-size: .7em;
				content: "";
				transition: 100ms transform ease-out;
				margin: dp(7);
				display:block;
				height: dp(14);
				width: dp(14);
				background-color:  $colorTextSecondary;//rgba(0, 0, 0, 0.48);
				border-radius:999px;
			}
			&:checked {
				background-color: var(--bg-focus);
			}
			&:checked::after  {
				transform: scale(1.5) translateX(dp(14));
				background-color:$colorMain;
			}
			//&:active::after { // focus
			//	transform: scale(1.75);
			//}
			&:active:checked::after  {
				//transform:scale(1.75) translateX(dp(12));
				//background-color: $colorBackgroundInput;
			}
			&:focus {
				border-color: $colorMain;
				//&:checked:after {
				//	transform:scale(1.75) translateX(dp(12));
				//}
			}
		}

	}
	/** end checkbox **/


	&.select {
		position: relative;
		.wrap {
			select {
				padding-right: dp(30);
				background-image: none;
				appearance: none;
				overflow: hidden;
				text-overflow: ellipsis;
				white-space: nowrap;
			}
		}
		&:after {
			position: absolute;
			display: inline-block;
			top: $baseLineHeight - dp(6);
			right: dp(8);
			@extend %icon;
			color: $colorTextSecondary;
			font-size: 2rem;
			margin-right: 0;
			content: "expand_more";
			pointer-events: none;
		}
	} // end select

}


.goui-fieldset {
	border: 0;
	min-width: 0;
	padding: dp(16);
	margin: 0;

	.legend {
		display: block;
		line-height:normal;
		font-size: dp(18);
		font-weight: 500;
		padding: dp(8) dp(16) dp(8) 0;
	}

	> p:first-child {
		margin-top: 0;
	}

	//& + .goui-fieldset {
	//	border-top: $borderWidth solid $colorBorder;
	//}
}

.textarea {
	textarea
	{
		min-height: dp(42);
	}
}


.goui-html-field {
	position: relative;

	&.invalid {
		div.editor{
			background-color: $colorErrorBg;
			border-color: $colorError;
		}
	}

	div.editor {
		@extend %input;
		@extend .normalize;
		min-height: dp(100);

		img {
			max-width: 100%;
		}

		//placeholder support
		&:empty:before {
			content: attr(data-placeholder);
			color: transparent;
			pointer-events: none;
			transition: all 200ms linear;
		}

	}

	&:focus-within {
		menu.goui-toolbar {
			display: flex;
		}
	}
}

.goui.goui-toolbar.html-field-toolbar {
	position: absolute;
	z-index: $zIndexMenu;
	flex-wrap: wrap;
	max-width: 100%;
	@extend .z8;
}

form {
	// for loading mask
	position: relative;

	.row {
		display: flex;
		flex-wrap: wrap;
		column-gap: dp(12);
		row-gap: 0;
		align-items: stretch;
		>* {
			flex: 1;
		}
	}

	// to make button align with form field
	.goui-button {
		margin:0;
	}
}



.autocomplete {
	&.expanded {
		.wrap {
			border-color: $colorMain;
			border-bottom-left-radius: 0;
			border-bottom-right-radius: 0;
			border-bottom: 0;
		}

		.label, .control {
			color: $colorMain;
		}

		box-shadow: 0 10px 20px 0 rgb(0 0 0 / 40%);
	}
}

.autocomplete-suggestions {

	@extend .z8;
	border: $borderWidth solid $colorMain;
	border-top: 0;
	border-radius: 0 0 $formFieldBorderRadius $formFieldBorderRadius;
	background-color: white;

}


.masked {
	.form-field {
		color: $colorMasked !important;
		.control {
			border-color: $colorMasked !important;
			color: $colorMasked !important;
			background-color: $colorMasked !important;
			> * {
				visibility: hidden;
			}
		}

		.label {
			display: none;
		}
	}
}

div.color-dot {
	border-radius: $formFieldBorderRadius;
	margin: dp(11); //match input
	height: $baseLineHeight;
	flex: 1;
}


.chips {

	.editor {
		@extend %input;
		width: auto;
		flex: 1;
		min-width: 0;
		cursor: text;
		white-space: nowrap;
		overflow: hidden;
		max-width: 100%;
		float:left;
		display:inline-block;
	}
	.wrap {
		cursor: text;
		display: flex;

		.control-wrap {
			display:block;
			flex: 1;
			overflow: hidden;

		}


		.chip {
			float: left;
			border-radius: dp(20);
			background-color: var(--bg-highest);
			padding: dp(3) dp(12);
			margin: dp(8) dp(4);
			overflow: hidden;
			max-width: dp(120);
			min-width: dp(60);
			text-overflow: ellipsis;
			white-space: nowrap;
			cursor: default;

			&.selected {
				background-color: $colorSelectedRow;
				color: white;
				.goui-button {
					color: white;
				}
			}

			.goui-button {
				color: $colorTextSecondary;
				padding: 0;
				margin: 0;
				margin-left: dp(8);
				margin-right: dp(-8);
			}
		}
	}
}

.goui-form-field {
	&.date-range {
		.value-display {
			flex: 1;
			align-self: stretch;
			padding: dp(11) dp(16);
			height: dp(46);
		}
	}
}


.goui-form-field.range {

	.wrap {
		border: none;
		overflow:visible;
	}

	input[type='range'] {
		overflow: visible;;
		padding: 0;
		-webkit-appearance: none;
		background: $colorMain;
		height: dp(8);
		margin: dp(19);
	}

	input[type='range']::-webkit-slider-thumb {
		-webkit-appearance: none;
		background: $colorMain;
		height: dp(24);
		width: dp(24);
		border-radius: 50%;
		cursor: ew-resize;
		box-shadow: 0 0 2px 0 #555;
		transition: background .3s ease-in-out;
	}
}


.listfield {
	.control {
		padding: dp(11) dp(16);
		min-height: dp(46);
	}
}

.listfield-list{
	margin:0;
	padding: 0;
	list-style: none;

	li {
		margin: 0;
		padding: dp(8) dp(4);
		cursor: default;
		user-select: none;
		-webkit-user-select: none;
		-moz-user-select: none;

		&:hover {
			background-color: $colorHover;
		}
	}
}


.label-align-left {
	.goui-display-field {
		&:not(:last-child) {
			border-bottom: $borderWidth solid $colorLine;
		}
	}
	.goui-form-field, .goui-display-field {
		.wrap {
			margin-left: dp(100);
			align-items: center;

			.label {
				top: auto;
			}

			.control {
				flex: 1;
				padding: dp(3) 0;
			}

		}

	}
}<|MERGE_RESOLUTION|>--- conflicted
+++ resolved
@@ -147,46 +147,6 @@
 		}
 	}
 
-<<<<<<< HEAD
-	.group {
-		.goui-form-field {
-			margin: 0;
-			width: auto;
-			border-radius: dp(12); //match button
-
-			border: 1px solid $colorOutline;
-
-			.control {
-				padding: 0;
-				flex-wrap: nowrap;
-
-				span.box-label {
-					//put here and not below for extra strong rules
-					padding: dp(9) dp(18);
-					font-weight:normal;
-					margin:0 ;
-				}
-			}
-		}
-
-		&>:not(:first-child) {
-			span.box-label {
-				border-top-left-radius: 0;
-				border-bottom-left-radius: 0;
-				border-left: 0;
-			}
-			}
-		&>:not(:last-child) {
-			span.box-label {
-				border-top-right-radius: 0;
-				border-bottom-right-radius: 0;
-			}
-		}
-
-	}
-
-=======
->>>>>>> b6606a2c
 
 
 	&.button{
