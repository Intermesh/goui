--- conflicted
+++ resolved
@@ -144,47 +144,6 @@
 		}
 	}
 
-<<<<<<< HEAD
-	.group {
-		.goui-form-field {
-			margin: 0;
-			width: auto;
-			border-radius: dp(12); //match button
-
-			border: 1px solid $colorBorder;
-
-			.control {
-				padding: 0;
-				flex-wrap: nowrap;
-
-				label.control {
-					//put here and not below for extra strong rules
-					padding: dp(9) dp(18);
-					font-weight:normal;
-					margin:0 ;
-				}
-			}
-		}
-
-		&>:not(:first-child) {
-			label.control {
-				border-top-left-radius: 0;
-				border-bottom-left-radius: 0;
-				border-left: 0;
-			}
-		}
-
-		&>:not(:last-child) {
-			label.control {
-				border-top-right-radius: 0;
-				border-bottom-right-radius: 0;
-			}
-		}
-
-	}
-
-=======
->>>>>>> 53ce9019
 
 
 	&.button{
@@ -201,11 +160,7 @@
 			}
 		}
 
-<<<<<<< HEAD
-		input:checked + label.control {
-=======
 		input:checked + span.box-label.outlined, input:checked + span.box-label {
->>>>>>> 53ce9019
 			background-color: $colorFocus;
 			color: inherit;
 		}
@@ -718,21 +673,6 @@
 		&.list {
 			.radio.control {
 				flex-direction: column;
-<<<<<<< HEAD
-
-				input:checked + label.control {
-					background-color: $colorSelectedRowInactive;
-				}
-				label.control {
-
-					width: 100%;
-					align-items: start;
-
-					padding: dp(8) dp(16);
-					//span.box-label {
-					//
-					//}
-=======
 				.control {
 					width: 100%;
 					align-items: start;
@@ -754,7 +694,6 @@
 					input:checked + span.box-label {
 						background-color: $colorSelectedRowInactive;
 					}
->>>>>>> 53ce9019
 				}
 			}
 		}
