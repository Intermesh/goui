--- conflicted
+++ resolved
@@ -170,11 +170,7 @@
 			}
 		}
 
-<<<<<<< HEAD
-		input:checked + span.box-label.outlined {
-=======
 		input:checked + span.box-label.outlined, input:checked + span.box-label {
->>>>>>> cc351bbd
 			background-color: $colorFocus;
 			color: inherit;
 		}
@@ -707,8 +703,7 @@
 		}
 
 
-<<<<<<< HEAD
-=======
+
 		&.list {
 			.radio.control {
 				flex-direction: column;
@@ -738,7 +733,6 @@
 		}
 
 
->>>>>>> cc351bbd
 	}
 
 	/** start checkbox **/
