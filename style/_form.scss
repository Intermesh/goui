@use 'sass:math';
$formFieldBorderRadius: dp(10);

.checkbox-group {
	//reset fieldset defaults
	border: 0;
	margin-inline-start: 0;
	margin-inline-end: 0;
	padding-block-start: 0;
	padding-inline-start: 0;
	padding-inline-end: 0;
	padding-block-end: 0;

	h3.legend {
		color: $colorTextSecondary;
		font: $fontBase;
		margin: dp(24) 0 dp(8) 0;

		&:empty {
			display: none;
		}
	}

	@extend %boxgroup;

}

.goui.group {
	display:flex;
	align-items: start;

	.goui-form-field, .goui-display-field {
		margin: 0;
		width: auto;

		.control {
			//padding-top: 0; //for radio and checkbox group
			//padding-bottom: 0; //for radio and checkbox group
			flex-wrap: nowrap;

			span.box-label {
				//put here and not below for extra strong rules
				padding: dp(9) dp(18);
				font-weight:normal;
				margin:0 ;
				border: $borderWidth solid $colorOutline;
			}
		}
	}

	>.goui-display-field {
		.wrap {
			@extend %control-pit;

			.label {
				background-color: var(--bg-input);
			}
		}
	}

	&>:focus-within {
		.wrap {
			border-right-width: $borderWidth !important;
		}
	}

	&>:focus-within + * {
		.wrap {
			border-left: 0;
		}
	}


	&>:not(:first-child) {
		.wrap {
			border-top-left-radius: 0 !important;
			border-bottom-left-radius: 0 !important;

			span.box-label {
				border-top-left-radius: 0;
				border-bottom-left-radius: 0;
				border-left: 0;
			}
		}
	}
	&>:not(:last-child) {
		.wrap {
			border-right-width: 0  !important;
			border-top-right-radius: 0  !important;
			border-bottom-right-radius: 0  !important;

			span.box-label {
				border-top-right-radius: 0;
				border-bottom-right-radius: 0;
			}
		}
	}
}


%control-pit {
	overflow:hidden;
	transition: border-color 100ms linear;
	border-radius: $formFieldBorderRadius;
	background-color: $colorBackgroundInput;
	border: $borderWidth solid $colorOutline;
	&:empty {
		border: 0;
	}
}
// base for checkbox and radio's
%boxgroup {
	input {
		-webkit-appearance: none;
		-moz-appearance: none;
		appearance: none;
		cursor: pointer;
	}

	&.box input {
		margin: 0;
		color: $colorMain;
		min-width: $baseLineHeight;
		min-height: $baseLineHeight;
		width: $baseLineHeight;
		height:$baseLineHeight;
		background-color: $colorBackgroundInput;
		border: $borderWidth solid $colorOutline;
		border-radius: math.div($borderRadius, 2);
		&:before { // tick
			content: '';
			transform: scale(0);
			display:inline-block;
			margin: 0-$borderWidth;
			width: $baseLineHeight;
			height: $baseLineHeight;
			transition: 90ms transform ease-in-out;
			background-color: currentColor;
		}
		&:checked:before { // tick-on
			transform: scale(1);
		}
		&:focus {
			border-color: $colorMain;
			//box-shadow: 0 0 0 1px $colorMain;
		}
		&[style]:checked:before {
			color:inherit;
			text-shadow: 0 0 1px black;
		}
	}



	&.button{
		.control {
			flex-wrap: nowrap;

			span.box-label {
				//put here and not below for extra strong rules
				padding: dp(11) dp(12);

				font-weight:normal;
				margin:0;

			}
		}

		input:checked + span.box-label.outlined, input:checked + span.box-label {
			background-color: $colorFocus;
			color: inherit;
		}

		span.box-label {
			@extend .goui-button;
		}
		input {
			margin: 0;
		}

	}

	.wrap {
		background-color: transparent;
		border: none;
		border-radius: 0;
	}

	.label {
		display: none;
	}

	.control {
		display: flex;
		//padding:  0;
		align-items: center;
		flex-wrap: wrap;

		.box-label {
			flex: 1;
			display: block;
			overflow: hidden;
			text-overflow: ellipsis;
			white-space: nowrap;
<<<<<<< HEAD
			padding: dp(14) dp(12);
=======

			padding: 0 dp(12);
>>>>>>> c146297f
			margin: auto 0;
			user-select: none;
			-webkit-user-select: none;
			-moz-user-select: none;
		}

	}
}


%input {
	//background-color:transparent; // Transparent Makes date field in safari unusable
	background-color: $colorBackgroundInput;
	font: $fontBase;
	//min-width: dp(100); //for select element
	margin: 0;
	border: 0;
	padding: dp(11) dp(16);
	width: 100%;
	color: $colorText;
	display: block;// for text area which has inline-block by default and gets some extra margin

	&::placeholder {
		transition: all 200ms linear;
		color: $colorTextPlaceholder;
	}
}

.goui-pit {
	@extend %control-pit;

	// draws line between items inside a pit in event dialog for example
	> div + div {
		border-top: $borderWidth solid $colorOutline;
	}
	&:not(:empty){
		padding-bottom:dp(12);
		margin-bottom:dp(-12);
	}
}



.goui-form-field, .goui-display-field {
	display: flex;
	flex-direction: column;
//	width: 100%;
	margin: 0;
	position: relative;
}

.goui-display-field {

	&.right {
		.control {
			text-align: right;
		}
	}

	&.with-icon {
		.wrap {
			div.label {
				left: dp(48);
				padding: 0 dp(4);
			}
			.control {
				padding-left: dp(10);
			}
		}
	}

	.wrap {
		flex: 1;
		align-items: center;
		> i {
			width: dp(24);
			height: dp(24);
			margin: dp(11) dp(0) dp(11) dp(16);
		}
		overflow:hidden;
		display: flex;
		flex-flow: row nowrap;
		border: $borderWidth solid transparent;


		div.label {
			font-size: sp(13);
			line-height: sp(13);
			display:block;
			//display: flex;
			//align-items: center;
			overflow: hidden;
			text-overflow: ellipsis;
			white-space: nowrap;
			color: $colorTextSecondary;
			vertical-align: top;
			position:absolute;
			left: dp(18);
			top: dp(-6.5);
		}

		.control {
			font: $fontBase;
			min-width: dp(22); //for select element
			margin: 0;
			border: 0;
			padding: dp(11) dp(16);
			height: dp(46);
			//width: 100%;
			//outline: none;
			color: $colorText;
			display: block;// for text area which has inline-block by default and gets some extra margin
			overflow: hidden;
			text-overflow: ellipsis;
			white-space: nowrap;

			i.icon {
				align-self: center;
			}
		}
	}
}

.goui-form-field {

	&.readonly {
		.wrap {
			background-color: $colorBackgroundReadOnly;
			div.label {
				background-color: $colorBackgroundReadOnly;
			}
			input, textarea {
				background-color: $colorBackgroundReadOnly;
			}
		}
	}
	.wrap {
		flex: 1;
		@extend %control-pit;
		display: flex;
		flex-flow: row nowrap;
		>.control {
			//width: 100%;
			flex: 1;
			appearance: none;
			-webkit-appearance: none; /*Removes default chrome and safari style*/
			-moz-appearance: none; /* Removes Default Firefox style*/
		}

		> i {
			width: dp(24);
			height: dp(24);
			margin: dp(11) dp(0) dp(11) dp(16);
		}

		menu.goui-toolbar {

			padding: 0 !important;
			border-radius: 0 $formFieldBorderRadius $formFieldBorderRadius 0;

			border-left: $borderWidth solid $colorOutline;// !important; //importants for Window rule for border top
			border-top: 0 !important;
			border-right: 0 !important;
			border-bottom: 0 !important;

			min-height: auto;

			gap: dp(4);

			> * {
				//margin: 0 dp(4) 0 0;
				padding: dp(6);
			}

			.goui-button {
				color: $colorTextSecondary;
				border-radius: 0;
				i.icon {
					font-size: dp(20);
				}

				&.with-icon:not(.with-text) {
					padding: dp(6);
					height: 100%;
				}
				//&:hover {
				//	background-color: transparent;
				//}
			}
		}
	}

	&.with-icon {
		div.label {
			left: dp(48);
		}
		input {
			padding-left: dp(10);
		}
	}

	&:focus-within {
		>.wrap {
			border-color: $colorMain;

			> i {
				color: $colorMain;
			}

			>.label {
				color: $colorMain;
			}
		}
	}


	&.frame-hint {
		.wrap {
			border-bottom: 0;
			border-bottom-left-radius: 0;
			border-bottom-right-radius: 0;
		}

		//margin-bottom: dp(30); //matches hint size

		&:focus-within:not(.invalid) {
			.hint {
				border-color: $colorMain;
			}
		}

		.hint {
			transition: border-color 100ms linear;
			background-color: $colorBackgroundInput;
			border: $borderWidth solid $colorOutline;
			border-radius: 0 0 $formFieldBorderRadius $formFieldBorderRadius;
			padding: dp(3) dp(18);
		}

		&.invalid {
			.hint {
				background-color: $colorErrorBg;
				border-color: $colorError;
			}
		}
	}




	div.label {
		display: flex;
		align-items: center;
		overflow: visible;
		text-overflow: ellipsis;
		white-space: nowrap;
		color: $colorTextSecondary;
		vertical-align: top;
		pointer-events: none;
		position:absolute;
		left: dp(16);
		padding: 0 dp(4);
		top: math.div($baseLineHeight, 2) + dp(11);
		height: $borderWidth;
		background-color: $colorBackgroundInput;
		transition: top .15s cubic-bezier(.4,0,.2,1), left .15s cubic-bezier(.4,0,.2,1), font-size .15s cubic-bezier(.4,0,.2,1);

		//below performs better but looks ugly on windows :(
		will-change: top, left, font-size;

		&:empty {
			display: none;
		}
	}

	&.no-floating-label, &.has-value, &:focus-within {
		div.label {
			top: 0;
			left: dp(16);
			font-size: sp(13);
		}
	}

	&.number {
		input {
			text-align: right;
		}
	}

	&.text, &.number, &.date, &.time, &.textarea, &.select, &.duration, &.recurrence {
		input, textarea, .wrap > select {
			@extend %input;

			&:focus {
				color: $colorMain;
			}
		}

		input, .wrap > select {
			height: dp(46); //padding 11 * 2 + line height 24. Needed to be set for Safari with input.time and date.
		}
	}
	textarea {
		line-height: $baseLineHeight;
	}

	&.duration {
		.control {
			line-height: dp(46);
		}
		input.hour {
			width: auto;
			flex: 1;
			text-align: right;
		}

		input.text {
			height: $baseLineHeight;
			cursor: default;
			min-width: auto;
			width: sp(22);
			box-sizing: content-box;
			padding-right: dp(2);
			padding-left: dp(2);
		}
		input.text:first-child {
			padding-left: dp(16);
		}

		input.text:last-child {
			padding-right: dp(16);
		}

		input.month:placeholder-shown {
			width: sp(30);
		}

		input.text.year {
			width: dp(44);
		}
	}




	&.invalid {
		.wrap {
			border-color: $colorErrorBorder;
			background-color: $colorErrorBg;
			i {
				color: $colorError;
			}

			input {
				color: $colorError;
				background-color: $colorErrorBg;
			}

			> .label {
				background-color: $colorErrorBg;
				color: $colorError;
			}

			menu.goui-toolbar {
				border-color: $colorErrorBorder;
			};
		}

		.hint {
			color: $colorError;
		}
	}

	.error {
		font-size: dp(14);
		color: $colorError;
		line-height: dp(20); //match icon
		padding: 2px dp(12);
		height: dp(20);
		width: 100%;
	}

	.hint {
		font-size: dp(14);
		color: $colorTextSecondary;
		line-height: dp(20); //match icon
		padding: dp(4) dp(18) dp(4);

		&:empty {
			padding: 0;
		}
	}

	input.number {
		padding-right: 0;
		min-width: dp(54);
	}

	input.text {
		text-overflow: ellipsis;
		overflow: hidden;
		white-space: nowrap;
	}

	/**  end text and textarea **/

	&.radiogroup {
		@extend .checkbox-group;

		width: auto;
		.radio.control {
			padding: 0;
		}

		&.box {
			.radio > label {
				padding-right: dp(8);
			}

			input {
				&[type="radio"] {
					border-radius: dp(12);
					&:checked:before {
						content: '';
						border-radius: 50%;
						transform: scale(.4);
					}
				}
			}
		}

		&.button { // check buttons should be in segment .group

			.control {
				&>:not(:first-child) {
					.box-label {
						border-top-left-radius: 0;
						border-bottom-left-radius: 0;
						border-left: 0;
					}
				}
				&>:not(:last-child) {
					.box-label {
						border-top-right-radius: 0;
						border-bottom-right-radius: 0;
					}
				}
			}


			.radio {

				background-color: $colorBackgroundInput;
				border: $borderWidth solid $colorOutline;
				border-radius: dp(12);

				&:focus-visible {
					border-color: $colorMain;
				}

				> label {
					padding: 0;
					overflow: hidden;

					+ label {
						border-left: 1px solid $colorOutline;
					}
				}
			}
		}


		&.list {
			.radio.control {
				flex-direction: column;
				.control {
					width: 100%;
					align-items: start;

					padding: 0;
					span.box-label {
						padding: dp(8) dp(16);

						i.icon {
							vertical-align: middle;
							margin-right: dp(8);
						}
					}

					input {
						display: none;
					}

					input:checked + span.box-label {
						background-color: $colorSelectedRowInactive;
					}
				}
			}
		}



		&.list {
			.radio.control {
				flex-direction: column;
				.control {
					width: 100%;
					align-items: start;

					padding: 0;
					span.box-label {
						padding: dp(8) dp(16);

						i.icon {
							vertical-align: middle;
							margin-right: dp(8);
						}
					}

					input {
						display: none;
					}

					input:checked + span.box-label {
						background-color: $colorSelectedRowInactive;
					}
				}
			}
		}


	}

	/** start checkbox **/
	&.check {

		&.invalid {
			.wrap {
				background-color: transparent;
			}

			input, &.switch input, &.button input + span.outlined   {
				background-color: $colorErrorBg;
				border-color: $colorError;
				color: $colorError;
			}

			&.switch input {
				&::after {
					background-color: $colorError;
				}
			}

			.box-label {
				color: $colorError;
			}

		}

		@extend %boxgroup;

		&.box input {
			&[type="checkbox"] {
				&:before {
					clip-path: polygon(39.375% 74.375%, 16% 51%, 20.48% 46.52%, 39.33% 65.37%, 79.33% 25.37%, 83.81% 29.85%)
				}
			}
		}

		.button {
			input + span {
				@extend .goui-button;
			}
		}

		&.switch input { // track
			background-color: $colorBackgroundInput;
			width: dp(50);
			height: dp(28);
			overflow:hidden;
			border: $borderWidth solid $colorText;
			position:relative;
			border-radius:999px;
			&::before {
				content: '' !important;
			}
			&::after { // thumb
				position:absolute;
				top: 0 - $borderWidth;
				left: 0 - $borderWidth;
				color:white;
				font-size: .7em;
				content: "";
				transition: 100ms transform ease-out;
				margin: dp(7);
				display:block;
				height: dp(14);
				width: dp(14);
				background-color:  $colorTextSecondary;//rgba(0, 0, 0, 0.48);
				border-radius:999px;
			}
			&:checked {
				background-color: var(--bg-focus);
			}
			&:checked::after  {
				transform: scale(1.5) translateX(dp(14));
				background-color:$colorMain;
			}
			//&:active::after { // focus
			//	transform: scale(1.75);
			//}
			&:active:checked::after  {
				//transform:scale(1.75) translateX(dp(12));
				//background-color: $colorBackgroundInput;
			}
			&:focus {
				border-color: $colorMain;
				//&:checked:after {
				//	transform:scale(1.75) translateX(dp(12));
				//}
			}
		}

	}
	/** end checkbox **/


	&.select {
		position: relative;
		.wrap {
			select {
				padding-right: dp(30);
				background-image: none;
				appearance: none;
				overflow: hidden;
				text-overflow: ellipsis;
				white-space: nowrap;
			}
		}
		&:after {
			position: absolute;
			display: inline-block;
			top: $baseLineHeight - dp(6);
			right: dp(8);
			@extend %icon;
			color: $colorTextSecondary;
			font-size: 2rem;
			margin-right: 0;
			content: "expand_more";
			pointer-events: none;
		}
	} // end select

}


.goui-fieldset {
	border: 0;
	min-width: 0;
	padding: dp(16);
	margin: 0;

	.legend {
		display: block;
		line-height:normal;
		font-size: dp(18);
		font-weight: 500;
		padding: dp(8) dp(16) dp(8) 0;
	}

	> p:first-child {
		margin-top: 0;
	}

	//& + .goui-fieldset {
	//	border-top: $borderWidth solid $colorBorder;
	//}
}

.textarea {
	textarea
	{
		min-height: dp(42);
	}
}


.goui-html-field {
	position: relative;

	&.invalid {
		div.editor{
			background-color: $colorErrorBg;
			border-color: $colorError;
		}
	}

	div.editor {
		@extend %input;
		@extend .normalize;
		min-height: dp(100);

		img {
			max-width: 100%;
		}

		//placeholder support
		&:empty:before {
			content: attr(data-placeholder);
			color: transparent;
			pointer-events: none;
			transition: all 200ms linear;
		}

	}

	&:focus-within {
		menu.goui-toolbar {
			display: flex;
		}
	}
}

.goui.goui-toolbar.html-field-toolbar {
	position: absolute;
	z-index: $zIndexMenu;
	flex-wrap: wrap;
	max-width: 100%;
	@extend .z8;
}

form {
	// for loading mask
	position: relative;

	.row {
		display: flex;
		flex-wrap: wrap;
		column-gap: dp(12);
		row-gap: 0;
		align-items: stretch;
		>* {
			flex: 1;
		}
	}

	// to make button align with form field
	.goui-button {
		margin:0;
	}
}



.autocomplete {
	&.expanded {
		.wrap {
			border-color: $colorMain;
			border-bottom-left-radius: 0;
			border-bottom-right-radius: 0;
			border-bottom: 0;
		}

		.label, .control {
			color: $colorMain;
		}

		box-shadow: 0 10px 20px 0 rgb(0 0 0 / 40%);
	}
}

.autocomplete-suggestions {

	@extend .z8;
	border: $borderWidth solid $colorMain;
	border-top: 0;
	border-radius: 0 0 $formFieldBorderRadius $formFieldBorderRadius;
	background-color: white;

}


.masked {
	.form-field {
		color: $colorMasked !important;
		.control {
			border-color: $colorMasked !important;
			color: $colorMasked !important;
			background-color: $colorMasked !important;
			> * {
				visibility: hidden;
			}
		}

		.label {
			display: none;
		}
	}
}

div.color-dot {
	border-radius: $formFieldBorderRadius;
	margin: dp(11); //match input
	height: $baseLineHeight;
	flex: 1;
}


.chips {

	.editor {
		@extend %input;
		width: auto;
		flex: 1;
		min-width: 0;
		cursor: text;
		white-space: nowrap;
		overflow: hidden;
		max-width: 100%;
		float:left;
		display:inline-block;
	}
	.wrap {
		cursor: text;
		display: flex;

		.control-wrap {
			display:block;
			flex: 1;
			overflow: hidden;

		}


		.chip {
			float: left;
			border-radius: dp(20);
			background-color: var(--bg-highest);
			padding: dp(3) dp(12);
			margin: dp(8) dp(4);
			overflow: hidden;
			max-width: dp(120);
			min-width: dp(60);
			text-overflow: ellipsis;
			white-space: nowrap;
			cursor: default;

			&.selected {
				background-color: $colorSelectedRow;
				color: white;
				.goui-button {
					color: white;
				}
			}

			.goui-button {
				color: $colorTextSecondary;
				padding: 0;
				margin: 0;
				margin-left: dp(8);
				margin-right: dp(-8);
			}
		}
	}
}

.goui-form-field {
	&.date-range {
		.value-display {
			flex: 1;
			align-self: stretch;
			padding: dp(11) dp(16);
			height: dp(46);
		}
	}
}


.goui-form-field.range {

	.wrap {
		border: none;
		overflow:visible;
	}

	input[type='range'] {
		overflow: visible;;
		padding: 0;
		-webkit-appearance: none;
		background: $colorMain;
		height: dp(8);
		margin: dp(19);
	}

	input[type='range']::-webkit-slider-thumb {
		-webkit-appearance: none;
		background: $colorMain;
		height: dp(24);
		width: dp(24);
		border-radius: 50%;
		cursor: ew-resize;
		box-shadow: 0 0 2px 0 #555;
		transition: background .3s ease-in-out;
	}
}


.listfield {
	.control {
		padding: dp(11) dp(16);
		min-height: dp(46);
	}
}

.listfield-list{
	margin:0;
	padding: 0;
	list-style: none;

	li {
		margin: 0;
		padding: dp(8) dp(4);
		cursor: default;
		user-select: none;
		-webkit-user-select: none;
		-moz-user-select: none;

		&:hover {
			background-color: $colorHover;
		}
	}
}


.label-align-left {
	.goui-display-field {
		&:not(:last-child) {
			border-bottom: $borderWidth solid $colorLine;
		}
	}
	.goui-form-field, .goui-display-field {
		.wrap {
			margin-left: dp(100);
			align-items: center;

			.label {
				top: auto;
			}

			.control {
				flex: 1;
				padding: dp(3) 0;
			}

		}

	}
}<|MERGE_RESOLUTION|>--- conflicted
+++ resolved
@@ -202,12 +202,7 @@
 			overflow: hidden;
 			text-overflow: ellipsis;
 			white-space: nowrap;
-<<<<<<< HEAD
 			padding: dp(14) dp(12);
-=======
-
-			padding: 0 dp(12);
->>>>>>> c146297f
 			margin: auto 0;
 			user-select: none;
 			-webkit-user-select: none;
