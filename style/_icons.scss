--- conflicted
+++ resolved
@@ -26,18 +26,13 @@
 	font-family: 'Material Symbols Rounded';
 	font-weight: normal;
 	font-style: normal;
-<<<<<<< HEAD
-	font-size: dp(24);
-=======
 	font-size: dp(24);  /* Google Preferred icon size = dp(24) */
 	width: auto; //needed in Group-Office as it sets widht and height to 21px
 	height: auto;
 	display: inline-block;
->>>>>>> cfcf87b3
 	line-height: 1;
 	letter-spacing: normal;
 	text-transform: none;
-	display: block;
 	white-space: nowrap;
 	word-wrap: normal;
 	direction: ltr;
